import { createAction, createErrorAction, ThunkAction } from '@bigcommerce/data-store';
import { Observable } from 'rxjs/Observable';
import { Observer } from 'rxjs/Observer';

import { CheckoutClient, InternalCheckoutSelectors } from '../checkout';
import CheckoutValidator from '../checkout/checkout-validator';
import { RequestOptions } from '../common/http-request';

import InternalOrderRequestBody from './internal-order-request-body';
import { FinalizeOrderAction, LoadOrderAction, OrderActionType, SubmitOrderAction } from './order-actions';
import OrderRequestBody from './order-request-body';

export default class OrderActionCreator {
    constructor(
        private _checkoutClient: CheckoutClient,
        private _checkoutValidator: CheckoutValidator
    ) { }

    loadOrder(orderId: number, options?: RequestOptions): Observable<LoadOrderAction> {
        return Observable.create((observer: Observer<LoadOrderAction>) => {
            observer.next(createAction(OrderActionType.LoadOrderRequested));

            this._checkoutClient.loadOrder(orderId, options)
                .then(response => {
                    observer.next(createAction(OrderActionType.LoadOrderSucceeded, response.body));
                    observer.complete();
                })
                .catch(response => {
                    observer.error(createErrorAction(OrderActionType.LoadOrderFailed, response));
                });
        });
    }

    submitOrder(payload: OrderRequestBody, options?: RequestOptions): ThunkAction<SubmitOrderAction, InternalCheckoutSelectors> {
        return store => Observable.create((observer: Observer<SubmitOrderAction>) => {
            observer.next(createAction(OrderActionType.SubmitOrderRequested));

            const state = store.getState();
            const cart = state.cart.getCart();

<<<<<<< HEAD
            if (!cart) {
                throw new MissingDataError();
            }

            this._verifyCart(cart, options)
                .then(() => this._checkoutClient.submitOrder(this._mapToOrderRequestBody(payload), options))
=======
            this._checkoutValidator.validate(cart, options)
                .then(() => this._checkoutClient.submitOrder(payload, options))
>>>>>>> b7f6a982
                .then(response => {
                    observer.next(createAction(OrderActionType.SubmitOrderSucceeded, response.body.data, { ...response.body.meta, token: response.headers.token }));
                    observer.complete();
                })
                .catch(response => {
                    observer.error(createErrorAction(OrderActionType.SubmitOrderFailed, response));
                });
        });
    }

    finalizeOrder(orderId: number, options?: RequestOptions): Observable<FinalizeOrderAction> {
        return Observable.create((observer: Observer<FinalizeOrderAction>) => {
            observer.next(createAction(OrderActionType.FinalizeOrderRequested));

            this._checkoutClient.finalizeOrder(orderId, options)
                .then(response => {
                    observer.next(createAction(OrderActionType.FinalizeOrderSucceeded, response.body.data));
                    observer.complete();
                })
                .catch(response => {
                    observer.error(createErrorAction(OrderActionType.FinalizeOrderFailed, response));
                });
        });
    }
<<<<<<< HEAD

    private _verifyCart(existingCart: InternalCart, options?: RequestOptions): Promise<boolean> {
        return this._checkoutClient.loadCart(options)
            .then(({ body = {} }) =>
                this._cartComparator.isEqual(existingCart, body.data.cart) ? Promise.resolve(true) : Promise.reject(false)
            )
            .catch(() => Promise.reject(new CartChangedError()));
    }

    private _mapToOrderRequestBody(payload: OrderRequestBody): InternalOrderRequestBody {
        const { payment, ...order } = payload;

        if (!payment) {
            return order;
        }

        return {
            ...payload,
            payment: {
                paymentData: payment.paymentData,
                name: payment.methodId,
                gateway: payment.gatewayId,
            },
        };
    }
=======
>>>>>>> b7f6a982
}<|MERGE_RESOLUTION|>--- conflicted
+++ resolved
@@ -2,8 +2,7 @@
 import { Observable } from 'rxjs/Observable';
 import { Observer } from 'rxjs/Observer';
 
-import { CheckoutClient, InternalCheckoutSelectors } from '../checkout';
-import CheckoutValidator from '../checkout/checkout-validator';
+import { CheckoutClient, CheckoutValidator, InternalCheckoutSelectors } from '../checkout';
 import { RequestOptions } from '../common/http-request';
 
 import InternalOrderRequestBody from './internal-order-request-body';
@@ -38,17 +37,8 @@
             const state = store.getState();
             const cart = state.cart.getCart();
 
-<<<<<<< HEAD
-            if (!cart) {
-                throw new MissingDataError();
-            }
-
-            this._verifyCart(cart, options)
+            this._checkoutValidator.validate(cart, options)
                 .then(() => this._checkoutClient.submitOrder(this._mapToOrderRequestBody(payload), options))
-=======
-            this._checkoutValidator.validate(cart, options)
-                .then(() => this._checkoutClient.submitOrder(payload, options))
->>>>>>> b7f6a982
                 .then(response => {
                     observer.next(createAction(OrderActionType.SubmitOrderSucceeded, response.body.data, { ...response.body.meta, token: response.headers.token }));
                     observer.complete();
@@ -73,15 +63,6 @@
                 });
         });
     }
-<<<<<<< HEAD
-
-    private _verifyCart(existingCart: InternalCart, options?: RequestOptions): Promise<boolean> {
-        return this._checkoutClient.loadCart(options)
-            .then(({ body = {} }) =>
-                this._cartComparator.isEqual(existingCart, body.data.cart) ? Promise.resolve(true) : Promise.reject(false)
-            )
-            .catch(() => Promise.reject(new CartChangedError()));
-    }
 
     private _mapToOrderRequestBody(payload: OrderRequestBody): InternalOrderRequestBody {
         const { payment, ...order } = payload;
@@ -99,6 +80,4 @@
             },
         };
     }
-=======
->>>>>>> b7f6a982
 }