import { BillingAddressSelector } from '../billing';
import { CartSelector } from '../cart';
import { selector } from '../common/selector';
import { ConfigSelector } from '../config';
import { CouponSelector, GiftCertificateSelector } from '../coupon';
import { CustomerStrategySelector } from '../customer';
import { CountrySelector } from '../geography';
import { OrderSelector } from '../order';
import { PaymentMethodSelector, PaymentStrategySelector } from '../payment';
import { InstrumentSelector } from '../payment/instrument';
import { QuoteSelector } from '../quote';
import { ShippingCountrySelector, ShippingOptionSelector, ShippingStrategySelector } from '../shipping';

import CheckoutSelector from './checkout-selector';
import InternalCheckoutSelectors from './internal-checkout-selectors';

/**
 * Responsible for getting the error of any asynchronous checkout action, if
 * there is any.
 *
 * This object has a set of getters that would return an error if an action is
 * not executed successfully. For example, if you are unable to submit an order,
 * you can use this object to retrieve the reason for the failure.
 */
@selector
export default class CheckoutStoreErrorSelector {
    private _billingAddress: BillingAddressSelector;
    private _cart: CartSelector;
    private _checkout: CheckoutSelector;
    private _config: ConfigSelector;
    private _countries: CountrySelector;
    private _coupons: CouponSelector;
    private _customerStrategies: CustomerStrategySelector;
    private _giftCertificates: GiftCertificateSelector;
    private _instruments: InstrumentSelector;
    private _order: OrderSelector;
    private _paymentMethods: PaymentMethodSelector;
    private _paymentStrategies: PaymentStrategySelector;
    private _quote: QuoteSelector;
    private _shippingCountries: ShippingCountrySelector;
    private _shippingOptions: ShippingOptionSelector;
    private _shippingStrategies: ShippingStrategySelector;

    /**
     * @internal
     */
    constructor(selectors: InternalCheckoutSelectors) {
        this._billingAddress = selectors.billingAddress;
        this._cart = selectors.cart;
        this._checkout = selectors.checkout;
        this._config = selectors.config;
        this._countries = selectors.countries;
        this._coupons = selectors.coupons;
        this._customerStrategies = selectors.customerStrategies;
        this._giftCertificates = selectors.giftCertificates;
        this._instruments = selectors.instruments;
        this._order = selectors.order;
        this._paymentMethods = selectors.paymentMethods;
        this._paymentStrategies = selectors.paymentStrategies;
        this._quote = selectors.quote;
        this._shippingCountries = selectors.shippingCountries;
        this._shippingOptions = selectors.shippingOptions;
        this._shippingStrategies = selectors.shippingStrategies;
    }

    /**
     * Gets the error of any checkout action that has failed.
     *
     * @returns The error object if unable to perform any checkout action,
     * otherwise undefined.
     */
    getError(): Error | undefined {
        return this.getLoadCheckoutError() ||
            this.getSubmitOrderError() ||
            this.getFinalizeOrderError() ||
            this.getLoadOrderError() ||
            this.getLoadCartError() ||
            this.getLoadBillingCountriesError() ||
            this.getLoadShippingCountriesError() ||
            this.getLoadPaymentMethodsError() ||
            this.getLoadPaymentMethodError() ||
            this.getInitializePaymentError() ||
            this.getLoadShippingOptionsError() ||
            this.getSelectShippingOptionError() ||
            this.getSignInError() ||
            this.getSignOutError() ||
            this.getInitializeCustomerError() ||
            this.getUpdateBillingAddressError() ||
            this.getUpdateShippingAddressError() ||
            this.getInitializeShippingError() ||
            this.getApplyCouponError() ||
            this.getRemoveCouponError() ||
            this.getApplyGiftCertificateError() ||
            this.getRemoveGiftCertificateError() ||
            this.getLoadInstrumentsError() ||
            this.getDeleteInstrumentError() ||
            this.getLoadConfigError();
    }

    /**
     * Returns an error if unable to load the current checkout.
     *
     * @returns The error object if unable to load, otherwise undefined.
     */
    getLoadCheckoutError(): Error | undefined {
        return this._quote.getLoadError() || this._checkout.getLoadError();
    }

    /**
     * Returns an error if unable to submit the current order.
     *
     * @returns The error object if unable to submit, otherwise undefined.
     */
    getSubmitOrderError(): Error | undefined {
        return this._paymentStrategies.getExecuteError();
    }

    /**
     * Returns an error if unable to finalize the current order.
     *
     * @returns The error object if unable to finalize, otherwise undefined.
     */
    getFinalizeOrderError(): Error | undefined {
        return this._paymentStrategies.getFinalizeError();
    }

    /**
     * Returns an error if unable to load the current order.
     *
     * @returns The error object if unable to load, otherwise undefined.
     */
    getLoadOrderError(): Error | undefined {
        return this._order.getLoadError();
    }

    /**
     * Returns an error if unable to load the current cart.
     *
     * @returns The error object if unable to load, otherwise undefined.
     */
    getLoadCartError(): Error | undefined {
        return this._cart.getLoadError();
    }

<<<<<<< HEAD
    /**
     * Returns an error if unable to verify the current cart.
     *
     * This method is deprecated because cart verification is an internal
     * process, therefore should not be referred externally.
     *
     * @deprecated
     * @returns The error object if unable to verify, otherwise undefined.
     */
    getVerifyCartError(): Error | undefined {
        return this._cart.getVerifyError();
    }

    /**
     * Returns an error if unable to load billing countries.
     *
     * @returns The error object if unable to load, otherwise undefined.
     */
=======
>>>>>>> b7f6a982
    getLoadBillingCountriesError(): Error | undefined {
        return this._countries.getLoadError();
    }

    /**
     * Returns an error if unable to load shipping countries.
     *
     * @returns The error object if unable to load, otherwise undefined.
     */
    getLoadShippingCountriesError(): Error | undefined {
        return this._shippingCountries.getLoadError();
    }

    /**
     * Returns an error if unable to load payment methods.
     *
     * @returns The error object if unable to load, otherwise undefined.
     */
    getLoadPaymentMethodsError(): Error | undefined {
        return this._paymentMethods.getLoadError();
    }

    /**
     * Returns an error if unable to load a specific payment method.
     *
     * @param methodId - The identifier of the payment method to load.
     * @returns The error object if unable to load, otherwise undefined.
     */
    getLoadPaymentMethodError(methodId?: string): Error | undefined {
        return this._paymentMethods.getLoadMethodError(methodId);
    }

    /**
     * Returns an error if unable to initialize a specific payment method.
     *
     * @param methodId - The identifier of the payment method to initialize.
     * @returns The error object if unable to initialize, otherwise undefined.
     */
    getInitializePaymentError(methodId?: string): Error | undefined {
        return this._paymentStrategies.getInitializeError(methodId);
    }

    /**
     * Returns an error if unable to sign in.
     *
     * @returns The error object if unable to sign in, otherwise undefined.
     */
    getSignInError(): Error | undefined {
        return this._customerStrategies.getSignInError();
    }

    /**
     * Returns an error if unable to sign out.
     *
     * @returns The error object if unable to sign out, otherwise undefined.
     */
    getSignOutError(): Error | undefined {
        return this._customerStrategies.getSignOutError();
    }

    /**
     * Returns an error if unable to initialize the customer step of a checkout
     * process.
     *
     * @param methodId - The identifer of the initialization method to execute.
     * @returns The error object if unable to initialize, otherwise undefined.
     */
    getInitializeCustomerError(methodId?: string): Error | undefined {
        return this._customerStrategies.getInitializeError(methodId);
    }

    /**
     * Returns an error if unable to load shipping options.
     *
     * @returns The error object if unable to load, otherwise undefined.
     */
    getLoadShippingOptionsError(): Error | undefined {
        return this._shippingOptions.getLoadError();
    }

    /**
     * Returns an error if unable to select a shipping option.
     *
     * @returns The error object if unable to select, otherwise undefined.
     */
    getSelectShippingOptionError(): Error | undefined {
        return this._shippingStrategies.getSelectOptionError();
    }

    /**
     * Returns an error if unable to update a billing address.
     *
     * @returns The error object if unable to update, otherwise undefined.
     */
    getUpdateBillingAddressError(): Error | undefined {
        return this._billingAddress.getUpdateError();
    }

    /**
     * Returns an error if unable to update a shipping address.
     *
     * @returns The error object if unable to update, otherwise undefined.
     */
    getUpdateShippingAddressError(): Error | undefined {
        return this._shippingStrategies.getUpdateAddressError();
    }

    /**
     * Returns an error if unable to initialize the shipping step of a checkout
     * process.
     *
     * @param methodId - The identifer of the initialization method to execute.
     * @returns The error object if unable to initialize, otherwise undefined.
     */
    getInitializeShippingError(methodId?: string): Error | undefined {
        return this._shippingStrategies.getInitializeError(methodId);
    }

    /**
     * Returns an error if unable to apply a coupon code.
     *
     * @returns The error object if unable to apply, otherwise undefined.
     */
    getApplyCouponError(): Error | undefined {
        return this._coupons.getApplyError();
    }

    /**
     * Returns an error if unable to remove a coupon code.
     *
     * @returns The error object if unable to remove, otherwise undefined.
     */
    getRemoveCouponError(): Error | undefined {
        return this._coupons.getRemoveError();
    }

    /**
     * Returns an error if unable to apply a gift certificate.
     *
     * @returns The error object if unable to apply, otherwise undefined.
     */
    getApplyGiftCertificateError(): Error | undefined {
        return this._giftCertificates.getApplyError();
    }

    /**
     * Returns an error if unable to remove a gift certificate.
     *
     * @returns The error object if unable to remove, otherwise undefined.
     */
    getRemoveGiftCertificateError(): Error | undefined {
        return this._giftCertificates.getRemoveError();
    }

    /**
     * Returns an error if unable to load payment instruments.
     *
     * @returns The error object if unable to load, otherwise undefined.
     */
    getLoadInstrumentsError(): Error | undefined {
        return this._instruments.getLoadError();
    }

    /**
     * Returns an error if unable to delete a payment instrument.
     *
     * @param instrumentId - The identifier of the payment instrument to delete.
     * @returns The error object if unable to delete, otherwise undefined.
     */
    getDeleteInstrumentError(instrumentId?: string): Error | undefined {
        return this._instruments.getDeleteError(instrumentId);
    }

    /**
     * Returns an error if unable to load the checkout configuration of a store.
     *
     * @returns The error object if unable to load, otherwise undefined.
     */
    getLoadConfigError(): Error | undefined {
        return this._config.getLoadError();
    }
}<|MERGE_RESOLUTION|>--- conflicted
+++ resolved
@@ -142,27 +142,11 @@
         return this._cart.getLoadError();
     }
 
-<<<<<<< HEAD
-    /**
-     * Returns an error if unable to verify the current cart.
-     *
-     * This method is deprecated because cart verification is an internal
-     * process, therefore should not be referred externally.
-     *
-     * @deprecated
-     * @returns The error object if unable to verify, otherwise undefined.
-     */
-    getVerifyCartError(): Error | undefined {
-        return this._cart.getVerifyError();
-    }
-
     /**
      * Returns an error if unable to load billing countries.
      *
      * @returns The error object if unable to load, otherwise undefined.
      */
-=======
->>>>>>> b7f6a982
     getLoadBillingCountriesError(): Error | undefined {
         return this._countries.getLoadError();
     }
