import { InternalAddress } from '../address';
import { BillingAddressActionCreator } from '../billing';
import { CartActionCreator } from '../cart';
import { MissingDataError } from '../common/error/errors';
import { RequestOptions } from '../common/http-request';
import { ConfigActionCreator } from '../config';
import { CouponActionCreator, GiftCertificateActionCreator } from '../coupon';
import { CustomerCredentials, CustomerStrategyActionCreator } from '../customer';
import { CountryActionCreator } from '../geography';
import { OrderActionCreator, OrderRequestBody } from '../order';
import { PaymentMethodActionCreator, PaymentStrategyActionCreator } from '../payment';
import { InstrumentActionCreator } from '../payment/instrument';
import { QuoteActionCreator } from '../quote';
import { ShippingCountryActionCreator, ShippingOptionActionCreator, ShippingStrategyActionCreator } from '../shipping';

import CheckoutActionCreator from './checkout-action-creator';
import CheckoutSelectors from './checkout-selectors';
import CheckoutStore from './checkout-store';

/**
 * TODO: Convert this file into TypeScript properly
 * i.e.: Instrument, InitializePaymentOptions etc...
 */
export default class CheckoutService {
    /**
     * @internal
     */
    constructor(
        private _store: CheckoutStore,
        private _billingAddressActionCreator: BillingAddressActionCreator,
        private _cartActionCreator: CartActionCreator,
        private _checkoutActionCreator: CheckoutActionCreator,
        private _configActionCreator: ConfigActionCreator,
        private _countryActionCreator: CountryActionCreator,
        private _couponActionCreator: CouponActionCreator,
        private _customerStrategyActionCreator: CustomerStrategyActionCreator,
        private _giftCertificateActionCreator: GiftCertificateActionCreator,
        private _instrumentActionCreator: InstrumentActionCreator,
        private _orderActionCreator: OrderActionCreator,
        private _paymentMethodActionCreator: PaymentMethodActionCreator,
        private _paymentStrategyActionCreator: PaymentStrategyActionCreator,
        private _quoteActionCreator: QuoteActionCreator,
        private _shippingCountryActionCreator: ShippingCountryActionCreator,
        private _shippingOptionActionCreator: ShippingOptionActionCreator,
        private _shippingStrategyActionCreator: ShippingStrategyActionCreator
    ) {}

    getState(): CheckoutSelectors {
        return this._store.getState();
    }

    notifyState(): void {
        this._store.notifyState();
    }

    subscribe(
        subscriber: (state: CheckoutSelectors) => void,
        ...filters: Array<(state: CheckoutSelectors) => any>
    ): () => void {
        return this._store.subscribe(
            () => subscriber(this.getState()),
            ...filters
        );
    }

    loadCheckout(options?: RequestOptions): Promise<CheckoutSelectors> {
<<<<<<< HEAD
        const action = this._quoteActionCreator.loadQuote(options);

        return this._store.dispatch(action);
    }

    loadConfig(options?: RequestOptions): Promise<CheckoutSelectors> {
        const action = this._configActionCreator.loadConfig(options);

        return this._store.dispatch(action, { queueId: 'config' });
=======
        return Promise.all([
            this._store.dispatch(this._quoteActionCreator.loadQuote(options)),
            this._store.dispatch(this._checkoutActionCreator.loadCheckout(options)),
            this._store.dispatch(this._configActionCreator.loadConfig(options), { queueId: 'config' }),
        ]).then(() => this._store.getState());
>>>>>>> 6865c929
    }

    loadCart(options?: RequestOptions): Promise<CheckoutSelectors> {
        const action = this._cartActionCreator.loadCart(options);

        return this._store.dispatch(action);
    }

    /**
     * @deprecated
     */
    verifyCart(options?: RequestOptions): Promise<CheckoutSelectors> {
        const { checkout } = this._store.getState();
        const action = this._cartActionCreator.verifyCart(checkout.getCart(), options);

        return this._store.dispatch(action);
    }

    loadOrder(orderId: number, options?: RequestOptions): Promise<CheckoutSelectors> {
        return Promise.all([
            this._store.dispatch(this._orderActionCreator.loadInternalOrder(orderId, options)),
            this._store.dispatch(this._orderActionCreator.loadOrder(orderId, options)),
        ]).then(() => this._store.getState());
    }

    submitOrder(payload: OrderRequestBody, options?: RequestOptions): Promise<CheckoutSelectors> {
        const action = this._paymentStrategyActionCreator.execute(payload, options);

        return this._store.dispatch(action, { queueId: 'paymentStrategy' });
    }

    /**
     * @deprecated
     */
    finalizeOrder(orderId: number, options?: RequestOptions): Promise<CheckoutSelectors> {
        const action = this._orderActionCreator.finalizeOrder(orderId, options);

        return this._store.dispatch(action);
    }

    finalizeOrderIfNeeded(options?: RequestOptions): Promise<CheckoutSelectors> {
        const action = this._paymentStrategyActionCreator.finalize(options);

        return this._store.dispatch(action, { queueId: 'paymentStrategy' });
    }

    loadPaymentMethods(options?: RequestOptions): Promise<CheckoutSelectors> {
        const action = this._paymentMethodActionCreator.loadPaymentMethods(options);

        return this._store.dispatch(action, { queueId: 'paymentMethods' });
    }

    loadPaymentMethod(methodId: string, options: RequestOptions): Promise<CheckoutSelectors> {
        const action = this._paymentMethodActionCreator.loadPaymentMethod(methodId, options);

        return this._store.dispatch(action, { queueId: 'paymentMethods' });
    }

    initializePaymentMethod(methodId: string, gatewayId?: string, options?: any): Promise<CheckoutSelectors> {
        const action = this._paymentStrategyActionCreator.initialize(methodId, gatewayId, options);

        return this._store.dispatch(action, { queueId: 'paymentStrategy' });
    }

    deinitializePaymentMethod(methodId: string, gatewayId?: string, options?: any): Promise<CheckoutSelectors> {
        const action = this._paymentStrategyActionCreator.deinitialize(methodId, gatewayId, options);

        return this._store.dispatch(action, { queueId: 'paymentStrategy' });
    }

    loadBillingCountries(options?: RequestOptions): Promise<CheckoutSelectors> {
        const action = this._countryActionCreator.loadCountries(options);

        return this._store.dispatch(action, { queueId: 'billingCountries' });
    }

    loadShippingCountries(options?: RequestOptions): Promise<CheckoutSelectors> {
        const action = this._shippingCountryActionCreator.loadCountries(options);

        return this._store.dispatch(action, { queueId: 'shippingCountries' });
    }

    loadBillingAddressFields(options?: RequestOptions): Promise<CheckoutSelectors> {
        return this.loadBillingCountries(options);
    }

    loadShippingAddressFields(options?: RequestOptions): Promise<CheckoutSelectors> {
        return this.loadShippingCountries(options);
    }

    initializeCustomer(options: any = {}): Promise<CheckoutSelectors> {
        return this._store.dispatch(
            this._customerStrategyActionCreator.initialize(options),
            { queueId: 'customerStrategy' }
        );
    }

    deinitializeCustomer(options: any = {}): Promise<CheckoutSelectors> {
        return this._store.dispatch(
            this._customerStrategyActionCreator.deinitialize(options),
            { queueId: 'customerStrategy' }
        );
    }

    signInCustomer(credentials: CustomerCredentials, options: any = {}): Promise<CheckoutSelectors> {
        return this._store.dispatch(
            this._customerStrategyActionCreator.signIn(credentials, options),
            { queueId: 'customerStrategy' }
        );
    }

    signOutCustomer(options: any = {}): Promise<CheckoutSelectors> {
        return this._store.dispatch(
            this._customerStrategyActionCreator.signOut(options),
            { queueId: 'customerStrategy' }
        );
    }

    loadShippingOptions(options?: RequestOptions): Promise<CheckoutSelectors> {
        const action = this._shippingOptionActionCreator.loadShippingOptions(options);

        return this._store.dispatch(action);
    }

    initializeShipping(options?: any): Promise<CheckoutSelectors> {
        const action = this._shippingStrategyActionCreator.initialize(options);

        return this._store.dispatch(action, { queueId: 'shippingStrategy' });
    }

    deinitializeShipping(options?: any): Promise<CheckoutSelectors> {
        const action = this._shippingStrategyActionCreator.deinitialize(options);

        return this._store.dispatch(action, { queueId: 'shippingStrategy' });
    }

    selectShippingOption(addressId: string, shippingOptionId: string, options?: any): Promise<CheckoutSelectors> {
        const action = this._shippingStrategyActionCreator.selectOption(addressId, shippingOptionId, options);

        return this._store.dispatch(action, { queueId: 'shippingStrategy' });
    }

    updateShippingAddress(address: InternalAddress, options?: any): Promise<CheckoutSelectors> {
        const action = this._shippingStrategyActionCreator.updateAddress(address, options);

        return this._store.dispatch(action, { queueId: 'shippingStrategy' });
    }

    updateBillingAddress(address: InternalAddress, options: RequestOptions = {}): Promise<CheckoutSelectors> {
        const action = this._billingAddressActionCreator.updateAddress(address, options);

        return this._store.dispatch(action);
    }

    applyCoupon(code: string, options: RequestOptions = {}): Promise<CheckoutSelectors> {
        const { checkout } = this._store.getState();
        const checkoutId = checkout.getCheckout()!.id;

        return Promise.all([
            this._store.dispatch(this._quoteActionCreator.loadQuote(options)),
            this._store.dispatch(this._couponActionCreator.applyCoupon(checkoutId, code, options)),
        ]).then(() => this._store.getState());
    }

    removeCoupon(code: string, options: RequestOptions = {}): Promise<CheckoutSelectors> {
        const { checkout } = this._store.getState();
        const checkoutId = checkout.getCheckout()!.id;

        return Promise.all([
            this._store.dispatch(this._quoteActionCreator.loadQuote(options)),
            this._store.dispatch(this._couponActionCreator.removeCoupon(checkoutId, code, options)),
        ]).then(() => this._store.getState());
    }

    applyGiftCertificate(code: string, options: RequestOptions = {}): Promise<CheckoutSelectors> {
        const { checkout } = this._store.getState();
        const checkoutId = checkout.getCheckout()!.id;

        return Promise.all([
            this._store.dispatch(this._quoteActionCreator.loadQuote(options)),
            this._store.dispatch(this._giftCertificateActionCreator.applyGiftCertificate(checkoutId, code, options)),
        ]).then(() => this._store.getState());
    }

    removeGiftCertificate(code: string, options: RequestOptions = {}): Promise<CheckoutSelectors> {
        const { checkout } = this._store.getState();
        const checkoutId = checkout.getCheckout()!.id;

        return Promise.all([
            this._store.dispatch(this._quoteActionCreator.loadQuote(options)),
            this._store.dispatch(this._giftCertificateActionCreator.removeGiftCertificate(checkoutId, code, options)),
        ]).then(() => this._store.getState());
    }

    loadInstruments(): Promise<CheckoutSelectors> {
        const { storeId, customerId, token } = this._getInstrumentState();

        const action = this._instrumentActionCreator.loadInstruments(
            storeId,
            customerId,
            token
        );

        return this._store.dispatch(action);
    }

    vaultInstrument(instrument: any): Promise<CheckoutSelectors> {
        const { storeId, customerId, token } = this._getInstrumentState();

        const action = this._instrumentActionCreator.vaultInstrument(
            storeId,
            customerId,
            token,
            instrument
        );

        return this._store.dispatch(action);
    }

    deleteInstrument(instrumentId: string): Promise<CheckoutSelectors> {
        const { storeId, customerId, token } = this._getInstrumentState();

        const action = this._instrumentActionCreator.deleteInstrument(
            storeId,
            customerId,
            token,
            instrumentId
        );

        return this._store.dispatch(action);
    }

    private _getInstrumentState(): any {
        const { checkout } = this._store.getState();

        if (!checkout.getConfig() || !checkout.getCustomer() || !checkout.getCheckoutMeta()) {
            throw new MissingDataError();
        }

        const { customerId } = checkout.getCustomer()!;
        const { storeId } = checkout.getConfig()!;
        const { vaultAccessToken, vaultAccessExpiry } = checkout.getCheckoutMeta();

        return {
            customerId,
            storeId,
            token: {
                vaultAccessToken,
                vaultAccessExpiry,
            },
        };
    }
}<|MERGE_RESOLUTION|>--- conflicted
+++ resolved
@@ -64,23 +64,16 @@
     }
 
     loadCheckout(options?: RequestOptions): Promise<CheckoutSelectors> {
-<<<<<<< HEAD
-        const action = this._quoteActionCreator.loadQuote(options);
-
-        return this._store.dispatch(action);
+        return Promise.all([
+            this._store.dispatch(this._quoteActionCreator.loadQuote(options)),
+            this._store.dispatch(this._checkoutActionCreator.loadCheckout(options)),
+        ]).then(() => this._store.getState());
     }
 
     loadConfig(options?: RequestOptions): Promise<CheckoutSelectors> {
         const action = this._configActionCreator.loadConfig(options);
 
         return this._store.dispatch(action, { queueId: 'config' });
-=======
-        return Promise.all([
-            this._store.dispatch(this._quoteActionCreator.loadQuote(options)),
-            this._store.dispatch(this._checkoutActionCreator.loadCheckout(options)),
-            this._store.dispatch(this._configActionCreator.loadConfig(options), { queueId: 'config' }),
-        ]).then(() => this._store.getState());
->>>>>>> 6865c929
     }
 
     loadCart(options?: RequestOptions): Promise<CheckoutSelectors> {
