--- conflicted
+++ resolved
@@ -13,21 +13,10 @@
         currency: checkout.cart.currency.code,
         subtotal: existingCart.subtotal,
         coupon: {
-<<<<<<< HEAD
-            discountedAmount: existingCart.coupon.discountedAmount,
-            coupons: checkout.cart.coupons.map(coupon =>
-                mapToInternalCoupon(
-                    coupon,
-                    // tslint:disable-next-line:no-non-null-assertion
-                    find(existingCart.coupon.coupons, { code: coupon.code })!
-                )
-            ),
-=======
             discountedAmount: reduce(checkout.cart.coupons, (sum, coupon) => {
                 return sum + coupon.discountedAmount;
             }, 0),
             coupons: checkout.cart.coupons.map(mapToInternalCoupon),
->>>>>>> 72b62314
         },
         discount: {
             amount: checkout.cart.discountAmount,
@@ -35,21 +24,10 @@
         },
         discountNotifications: existingCart.discountNotifications,
         giftCertificate: {
-<<<<<<< HEAD
-            totalDiscountedAmount: existingCart.giftCertificate.totalDiscountedAmount,
-            appliedGiftCertificates: checkout.giftCertificates.map(giftCertificate =>
-                mapToInternalGiftCertificate(
-                    giftCertificate,
-                    // tslint:disable-next-line:no-non-null-assertion
-                    find(existingCart.giftCertificate.appliedGiftCertificates, { code: giftCertificate.code })!
-                )
-            ),
-=======
             totalDiscountedAmount: reduce(checkout.giftCertificates, (sum, certificate) => {
                 return sum + certificate.used;
             }, 0),
             appliedGiftCertificates: checkout.giftCertificates.map(mapToInternalGiftCertificate),
->>>>>>> 72b62314
         },
         shipping: {
             amount: checkout.shippingCostTotal,
