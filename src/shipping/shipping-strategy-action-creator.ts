import { createAction, createErrorAction, ThunkAction } from '@bigcommerce/data-store';
import { Observable } from 'rxjs/Observable';
import { Observer } from 'rxjs/Observer';

import { Address } from '../address';
import { Registry } from '../common/registry';

import { ShippingInitializeOptions, ShippingRequestOptions } from './shipping-request-options';
import {
    ShippingStrategyActionType,
    ShippingStrategyDeinitializeAction,
    ShippingStrategyInitializeAction,
    ShippingStrategySelectOptionAction,
    ShippingStrategyUpdateAddressAction,
} from './shipping-strategy-actions';
import { ShippingStrategy } from './strategies';

export default class ShippingStrategyActionCreator {
    constructor(
        private _strategyRegistry: Registry<ShippingStrategy>
    ) {}

<<<<<<< HEAD
    updateAddress(address: InternalAddress, options?: ShippingRequestOptions): ThunkAction<ShippingStrategyUpdateAddressAction> {
=======
    updateAddress(address: Address, options: ShippingActionOptions = {}): ThunkAction<ShippingStrategyUpdateAddressAction> {
>>>>>>> d81bd717
        return store => Observable.create((observer: Observer<ShippingStrategyUpdateAddressAction>) => {
            const { remote = {} } = store.getState().checkout.getCustomer() || {};
            const methodId = options && options.methodId || remote.provider;

            observer.next(createAction(ShippingStrategyActionType.UpdateAddressRequested, undefined, { methodId }));

            this._strategyRegistry.get(methodId)
                .updateAddress(address, { ...options, methodId })
                .then(() => {
                    observer.next(createAction(ShippingStrategyActionType.UpdateAddressSucceeded, undefined, { methodId }));
                    observer.complete();
                })
                .catch(error => {
                    observer.error(createErrorAction(ShippingStrategyActionType.UpdateAddressFailed, error, { methodId }));
                });
        });
    }

<<<<<<< HEAD
    selectOption(addressId: string, shippingOptionId: string, options?: ShippingRequestOptions): ThunkAction<ShippingStrategySelectOptionAction> {
=======
    selectOption(shippingOptionId: string, options: ShippingActionOptions = {}): ThunkAction<ShippingStrategySelectOptionAction> {
>>>>>>> d81bd717
        return store => Observable.create((observer: Observer<ShippingStrategySelectOptionAction>) => {
            const { remote = {} } = store.getState().checkout.getCustomer() || {};
            const methodId = options && options.methodId || remote.provider;

            observer.next(createAction(ShippingStrategyActionType.SelectOptionRequested, undefined, { methodId }));

            this._strategyRegistry.get(methodId)
                .selectOption(shippingOptionId, { ...options, methodId })
                .then(() => {
                    observer.next(createAction(ShippingStrategyActionType.SelectOptionSucceeded, undefined, { methodId }));
                    observer.complete();
                })
                .catch(error => {
                    observer.error(createErrorAction(ShippingStrategyActionType.SelectOptionFailed, error, { methodId }));
                });
        });
    }

    initialize(options?: ShippingInitializeOptions): ThunkAction<ShippingStrategyInitializeAction> {
        return store => Observable.create((observer: Observer<ShippingStrategyInitializeAction>) => {
            const { remote = {} } = store.getState().checkout.getCustomer() || {};
            const methodId = options && options.methodId || remote.provider;
            const mergedOptions = { ...options, methodId };

            observer.next(createAction(ShippingStrategyActionType.InitializeRequested, undefined, { methodId }));

            this._strategyRegistry.get(methodId)
                .initialize(mergedOptions)
                .then(() => {
                    observer.next(createAction(ShippingStrategyActionType.InitializeSucceeded, undefined, { methodId }));
                    observer.complete();
                })
                .catch(error => {
                    observer.error(createErrorAction(ShippingStrategyActionType.InitializeFailed, error, { methodId }));
                });
        });
    }

    deinitialize(options?: ShippingRequestOptions): ThunkAction<ShippingStrategyDeinitializeAction> {
        return store => Observable.create((observer: Observer<ShippingStrategyDeinitializeAction>) => {
            const { remote = {} } = store.getState().checkout.getCustomer() || {};
            const methodId = options && options.methodId || remote.provider;

            observer.next(createAction(ShippingStrategyActionType.DeinitializeRequested, undefined, { methodId }));

            this._strategyRegistry.get(methodId)
                .deinitialize({ ...options, methodId })
                .then(() => {
                    observer.next(createAction(ShippingStrategyActionType.DeinitializeSucceeded, undefined, { methodId }));
                    observer.complete();
                })
                .catch(error => {
                    observer.error(createErrorAction(ShippingStrategyActionType.DeinitializeFailed, error, { methodId }));
                });
        });
    }
}<|MERGE_RESOLUTION|>--- conflicted
+++ resolved
@@ -20,11 +20,7 @@
         private _strategyRegistry: Registry<ShippingStrategy>
     ) {}
 
-<<<<<<< HEAD
-    updateAddress(address: InternalAddress, options?: ShippingRequestOptions): ThunkAction<ShippingStrategyUpdateAddressAction> {
-=======
-    updateAddress(address: Address, options: ShippingActionOptions = {}): ThunkAction<ShippingStrategyUpdateAddressAction> {
->>>>>>> d81bd717
+    updateAddress(address: Address, options?: ShippingRequestOptions): ThunkAction<ShippingStrategyUpdateAddressAction> {
         return store => Observable.create((observer: Observer<ShippingStrategyUpdateAddressAction>) => {
             const { remote = {} } = store.getState().checkout.getCustomer() || {};
             const methodId = options && options.methodId || remote.provider;
@@ -43,11 +39,7 @@
         });
     }
 
-<<<<<<< HEAD
-    selectOption(addressId: string, shippingOptionId: string, options?: ShippingRequestOptions): ThunkAction<ShippingStrategySelectOptionAction> {
-=======
-    selectOption(shippingOptionId: string, options: ShippingActionOptions = {}): ThunkAction<ShippingStrategySelectOptionAction> {
->>>>>>> d81bd717
+    selectOption(shippingOptionId: string, options?: ShippingRequestOptions): ThunkAction<ShippingStrategySelectOptionAction> {
         return store => Observable.create((observer: Observer<ShippingStrategySelectOptionAction>) => {
             const { remote = {} } = store.getState().checkout.getCustomer() || {};
             const methodId = options && options.methodId || remote.provider;
