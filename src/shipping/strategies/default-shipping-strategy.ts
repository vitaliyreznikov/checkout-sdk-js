--- conflicted
+++ resolved
@@ -1,12 +1,7 @@
 import { Address } from '../../address';
 import { CheckoutSelectors, CheckoutStore } from '../../checkout';
-<<<<<<< HEAD
-import ShippingAddressActionCreator from '../shipping-address-action-creator';
-import ShippingOptionActionCreator from '../shipping-option-action-creator';
+import ConsignmentActionCreator from '../consignment-action-creator';
 import { ShippingRequestOptions } from '../shipping-request-options';
-=======
-import ConsignmentActionCreator from '../consignment-action-creator';
->>>>>>> d81bd717
 
 import ShippingStrategy from './shipping-strategy';
 
@@ -18,21 +13,13 @@
         super(store);
     }
 
-<<<<<<< HEAD
-    updateAddress(address: InternalAddress, options?: ShippingRequestOptions): Promise<CheckoutSelectors> {
-=======
-    updateAddress(address: Address, options?: any): Promise<CheckoutSelectors> {
->>>>>>> d81bd717
+    updateAddress(address: Address, options?: ShippingRequestOptions): Promise<CheckoutSelectors> {
         return this._store.dispatch(
             this._consignmentActionCreator.updateAddress(address, options)
         );
     }
 
-<<<<<<< HEAD
-    selectOption(addressId: string, optionId: string, options?: ShippingRequestOptions): Promise<CheckoutSelectors> {
-=======
-    selectOption(optionId: string, options?: any): Promise<CheckoutSelectors> {
->>>>>>> d81bd717
+    selectOption(optionId: string, options?: ShippingRequestOptions): Promise<CheckoutSelectors> {
         return this._store.dispatch(
             this._consignmentActionCreator.selectShippingOption(optionId, options)
         );
