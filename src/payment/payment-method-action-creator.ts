--- conflicted
+++ resolved
@@ -20,13 +20,8 @@
             observer.next(createAction(actionTypes.LOAD_PAYMENT_METHODS_REQUESTED));
 
             this._checkoutClient.loadPaymentMethods(options)
-<<<<<<< HEAD
                 .then(response => {
-                    observer.next(createAction(actionTypes.LOAD_PAYMENT_METHODS_SUCCEEDED, response.body.data));
-=======
-                .then(({ body = {} }) => {
-                    observer.next(createAction(actionTypes.LOAD_PAYMENT_METHODS_SUCCEEDED, body.data, body.meta));
->>>>>>> 7a160d87
+                    observer.next(createAction(actionTypes.LOAD_PAYMENT_METHODS_SUCCEEDED, response.body.data, response.body.meta));
                     observer.complete();
                 })
                 .catch(response => {
